--- conflicted
+++ resolved
@@ -36,6 +36,7 @@
     make_train_env: Callable
     make_val_env: Callable
     parallel_actors: int
+    async_envs : bool = True
     max_seq_len: int
     traj_save_len: int
     run_name: str
@@ -171,24 +172,11 @@
 
         make_train_env = partial(_make_env, self.make_train_env, "train")
         make_val_env = partial(_make_env, self.make_val_env, "val")
-<<<<<<< HEAD
-        self.train_envs = gym.vector.AsyncVectorEnv(
-            [make_train_env for _ in range(self.parallel_actors)]
-        )
-        # self.train_envs.reset()
-        self.val_envs = gym.vector.AsyncVectorEnv(
-            [make_val_env for _ in range(self.parallel_actors)]
-        )
-        # self.val_envs.reset()
-=======
-
-        Par = gym.vector.AsyncVectorEnv
-        Par = DummyAsyncVectorEnv
+        Par = gym.vector.AsyncVectorEnv if self.async_envs else DummyAsyncVectorEnv
         self.train_envs = Par([make_train_env for _ in range(self.parallel_actors)])
         self.train_envs.reset()
         self.val_envs = Par([make_val_env for _ in range(self.parallel_actors)])
         self.val_envs.reset()
->>>>>>> 85f06fcc
         # self.train_buffers holds the env state between rollout cycles
         # that are shorter than the horizon length
         self.train_buffers = None
@@ -661,7 +649,7 @@
                     self.log(loss_dict, key="val-update")
                 figures = self.make_figures(loss_dict)
                 self.log(figures, key="val-update")
-                # self.val_dset.clear()
+                self.val_dset.clear()
 
             dset_size = self.train_dset.count_trajectories()
             if dset_size > self.dset_max_size:
